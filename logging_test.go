package cmd_test

import (
	"io/ioutil"
	. "launchpad.net/gocheck"
	"launchpad.net/juju-core/cmd"
	"launchpad.net/juju-core/log"
	"launchpad.net/juju-core/testing"
	"path/filepath"
)

type LogSuite struct {
	restoreLog func()
}

var _ = Suite(&LogSuite{})

func (s *LogSuite) SetUpTest(c *C) {
	target, debug := log.Target, log.Debug
	s.restoreLog = func() {
		log.Target, log.Debug = target, debug
	}
}

func (s *LogSuite) TearDownTest(c *C) {
	s.restoreLog()
}

func (s *LogSuite) TestAddFlags(c *C) {
	l := &cmd.Log{}
	f := testing.NewFlagSet()
	l.AddFlags(f)

	err := f.Parse(false, []string{})
	c.Assert(err, IsNil)
	c.Assert(l.Path, Equals, "")
	c.Assert(l.Verbose, Equals, false)
	c.Assert(l.Debug, Equals, false)

	err = f.Parse(false, []string{"--log-file", "foo", "--verbose", "--debug"})
	c.Assert(err, IsNil)
	c.Assert(l.Path, Equals, "foo")
	c.Assert(l.Verbose, Equals, true)
	c.Assert(l.Debug, Equals, true)
}

func (s *LogSuite) TestStart(c *C) {
	for _, t := range []struct {
		path    string
		verbose bool
		debug   bool
		target  Checker
	}{
		{"", true, true, NotNil},
		{"", true, false, NotNil},
		{"", false, true, NotNil},
		{"", false, false, IsNil},
		{"foo", true, true, NotNil},
		{"foo", true, false, NotNil},
		{"foo", false, true, NotNil},
		{"foo", false, false, NotNil},
	} {
		l := &cmd.Log{Prefix: "test", Path: t.path, Verbose: t.verbose, Debug: t.debug}
		ctx := testing.Context(c)
		err := l.Start(ctx)
		c.Assert(err, IsNil)
		c.Assert(log.Target, t.target)
		c.Assert(log.Debug, Equals, t.debug)
	}
}

func (s *LogSuite) TestStderr(c *C) {
	l := &cmd.Log{Prefix: "test", Verbose: true}
	ctx := testing.Context(c)
	err := l.Start(ctx)
	c.Assert(err, IsNil)
<<<<<<< HEAD
	log.Printf("hello")
=======
	log.Infof("hello")
>>>>>>> dc4432f9
	c.Assert(bufferString(ctx.Stderr), Matches, `\[JUJU\]test:.* INFO: hello\n`)
}

func (s *LogSuite) TestRelPathLog(c *C) {
	l := &cmd.Log{Prefix: "test", Path: "foo.log"}
	ctx := testing.Context(c)
	err := l.Start(ctx)
	c.Assert(err, IsNil)
	log.Infof("hello")
	c.Assert(bufferString(ctx.Stderr), Equals, "")
	content, err := ioutil.ReadFile(filepath.Join(ctx.Dir, "foo.log"))
	c.Assert(err, IsNil)
	c.Assert(string(content), Matches, `\[JUJU\]test:.* INFO: hello\n`)
}

func (s *LogSuite) TestAbsPathLog(c *C) {
	path := filepath.Join(c.MkDir(), "foo.log")
	l := &cmd.Log{Prefix: "test", Path: path}
	ctx := testing.Context(c)
	err := l.Start(ctx)
	c.Assert(err, IsNil)
	log.Infof("hello")
	c.Assert(bufferString(ctx.Stderr), Equals, "")
	content, err := ioutil.ReadFile(path)
	c.Assert(err, IsNil)
	c.Assert(string(content), Matches, `\[JUJU\]test:.* INFO: hello\n`)
}<|MERGE_RESOLUTION|>--- conflicted
+++ resolved
@@ -74,11 +74,7 @@
 	ctx := testing.Context(c)
 	err := l.Start(ctx)
 	c.Assert(err, IsNil)
-<<<<<<< HEAD
-	log.Printf("hello")
-=======
 	log.Infof("hello")
->>>>>>> dc4432f9
 	c.Assert(bufferString(ctx.Stderr), Matches, `\[JUJU\]test:.* INFO: hello\n`)
 }
 
