// Copyright 2013 Canonical Ltd.
// Licensed under the AGPLv3, see LICENCE file for details.

package main

import (
	"fmt"
	"os"
	"strings"

	"launchpad.net/gnuflag"

	"launchpad.net/juju-core/cmd"
	"launchpad.net/juju-core/cmd/envcmd"
	"launchpad.net/juju-core/environs"
	"launchpad.net/juju-core/environs/configstore"
	"launchpad.net/juju-core/environs/simplestreams"
	"launchpad.net/juju-core/environs/tools"
	"launchpad.net/juju-core/juju/arch"
	"launchpad.net/juju-core/utils"
	"launchpad.net/juju-core/version"
)

// ValidateToolsMetadataCommand
type ValidateToolsMetadataCommand struct {
	envcmd.EnvCommandBase
	out          cmd.Output
	providerType string
	metadataDir  string
	series       string
	region       string
	endpoint     string
	exactVersion string
	partVersion  string
	major        int
	minor        int
}

var validateToolsMetadataDoc = `
validate-tools loads simplestreams metadata and validates the contents by
looking for tools belonging to the specified series, architecture, for the
specified cloud. If version is specified, tools matching the exact specified
version are found. It is also possible to just specify the major (and optionally
minor) version numbers to search for.

The cloud specification comes from the current Juju environment, as specified in
the usual way from either ~/.juju/environments.yaml, the -e option, or JUJU_ENV.
Series, Region, and Endpoint are the key attributes.

It is possible to specify a local directory containing tools metadata, in which
case cloud attributes like provider type, region etc are optional.

The key environment attributes may be overridden using command arguments, so
that the validation may be peformed on arbitary metadata.

Examples:

 - validate using the current environment settings but with series raring
  
  juju metadata validate-tools -s raring

 - validate using the current environment settings but with Juju version 1.11.4
  
  juju metadata validate-tools -j 1.11.4

 - validate using the current environment settings but with Juju major version 2
  
  juju metadata validate-tools -m 2

 - validate using the current environment settings but with Juju major.minor version 2.1
 
  juju metadata validate-tools -m 2.1

 - validate using the current environment settings and list all tools found for any series
 
  juju metadata validate-tools --series=

 - validate with series raring and using metadata from local directory
 
  juju metadata validate-images -s raring -d <some directory>

A key use case is to validate newly generated metadata prior to deployment to
production. In this case, the metadata is placed in a local directory, a cloud
provider type is specified (ec2, openstack etc), and the validation is performed
for each supported series, version, and arcgitecture.

Example bash snippet:

#!/bin/bash

juju metadata validate-tools -p ec2 -r us-east-1 -s precise --juju-version 1.12.0 -d <some directory>
RETVAL=$?
[ $RETVAL -eq 0 ] && echo Success
[ $RETVAL -ne 0 ] && echo Failure
`

func (c *ValidateToolsMetadataCommand) Info() *cmd.Info {
	return &cmd.Info{
		Name:    "validate-tools",
		Purpose: "validate tools metadata and ensure tools tarball(s) exist for Juju version(s)",
		Doc:     validateToolsMetadataDoc,
	}
}

func (c *ValidateToolsMetadataCommand) SetFlags(f *gnuflag.FlagSet) {
	c.EnvCommandBase.SetFlags(f)
	c.out.AddFlags(f, "smart", cmd.DefaultFormatters)
	f.StringVar(&c.providerType, "p", "", "the provider type eg ec2, openstack")
	f.StringVar(&c.metadataDir, "d", "", "directory where metadata files are found")
	f.StringVar(&c.series, "s", "", "the series for which to validate (overrides env config series)")
	f.StringVar(&c.series, "series", "", "")
	f.StringVar(&c.region, "r", "", "the region for which to validate (overrides env config region)")
	f.StringVar(&c.endpoint, "u", "", "the cloud endpoint URL for which to validate (overrides env config endpoint)")
	f.StringVar(&c.exactVersion, "j", "current", "the Juju version (use 'current' for current version)")
	f.StringVar(&c.exactVersion, "juju-version", "", "")
	f.StringVar(&c.partVersion, "m", "", "the Juju major[.minor] version")
	f.StringVar(&c.partVersion, "majorminor-version", "", "")
}

func (c *ValidateToolsMetadataCommand) Init(args []string) error {
<<<<<<< HEAD
	err := c.EnvCommandBase.Init()
	if err != nil {
=======
	if err := c.EnvCommandBase.EnsureEnvName(); err != nil {
>>>>>>> db83ecf2
		return err
	}
	if c.providerType != "" {
		if c.region == "" {
			return fmt.Errorf("region required if provider type is specified")
		}
		if c.metadataDir == "" {
			return fmt.Errorf("metadata directory required if provider type is specified")
		}
	}
	if c.exactVersion == "current" {
		c.exactVersion = version.Current.Number.String()
	}
	if c.partVersion != "" {
		var err error
		if c.major, c.minor, err = version.ParseMajorMinor(c.partVersion); err != nil {
			return err
		}
	}
<<<<<<< HEAD
	return nil
=======
	return cmd.CheckEmpty(args)
>>>>>>> db83ecf2
}

func (c *ValidateToolsMetadataCommand) Run(context *cmd.Context) error {
	var params *simplestreams.MetadataLookupParams

	if c.providerType == "" {
		store, err := configstore.Default()
		if err != nil {
			return err
		}
		environ, err := environs.PrepareFromName(c.EnvName, context, store)
		if err == nil {
			mdLookup, ok := environ.(simplestreams.MetadataValidator)
			if !ok {
				return fmt.Errorf("%s provider does not support tools metadata validation", environ.Config().Type())
			}
			params, err = mdLookup.MetadataLookupParams(c.region)
			if err != nil {
				return err
			}
			params.Sources, err = tools.GetMetadataSources(environ)
			if err != nil {
				return err
			}
		} else {
			if c.metadataDir == "" {
				return err
			}
			params = &simplestreams.MetadataLookupParams{
				Architectures: arch.AllSupportedArches,
			}
		}
	} else {
		prov, err := environs.Provider(c.providerType)
		if err != nil {
			return err
		}
		mdLookup, ok := prov.(simplestreams.MetadataValidator)
		if !ok {
			return fmt.Errorf("%s provider does not support tools metadata validation", c.providerType)
		}
		params, err = mdLookup.MetadataLookupParams(c.region)
		if err != nil {
			return err
		}
	}

	if c.series != "" {
		params.Series = c.series
	}
	if c.region != "" {
		params.Region = c.region
	}
	if c.endpoint != "" {
		params.Endpoint = c.endpoint
	}
	if c.metadataDir != "" {
		if _, err := os.Stat(c.metadataDir); err != nil {
			return err
		}
		toolsURL, err := tools.ToolsURL(c.metadataDir)
		if err != nil {
			return err
		}
		params.Sources = []simplestreams.DataSource{simplestreams.NewURLDataSource(
			"local metadata directory", toolsURL, utils.VerifySSLHostnames),
		}
	}

	versions, resolveInfo, err := tools.ValidateToolsMetadata(&tools.ToolsMetadataLookupParams{
		MetadataLookupParams: *params,
		Version:              c.exactVersion,
		Major:                c.major,
		Minor:                c.minor,
	})
	if err != nil {
		if resolveInfo != nil {
			metadata := map[string]interface{}{
				"Resolve Metadata": *resolveInfo,
			}
			if metadataYaml, yamlErr := cmd.FormatYaml(metadata); yamlErr == nil {
				err = fmt.Errorf("%v\n%v", err, string(metadataYaml))
			}
		}
		return err
	}

	if len(versions) > 0 {
		metadata := map[string]interface{}{
			"Matching Tools Versions": versions,
			"Resolve Metadata":        *resolveInfo,
		}
		c.out.Write(context, metadata)
	} else {
		var sources []string
		for _, s := range params.Sources {
			url, err := s.URL("")
			if err == nil {
				sources = append(sources, fmt.Sprintf("- %s (%s)", s.Description(), url))
			}
		}
		return fmt.Errorf("no matching tools using sources:\n%s", strings.Join(sources, "\n"))
	}
	return nil
}<|MERGE_RESOLUTION|>--- conflicted
+++ resolved
@@ -118,12 +118,7 @@
 }
 
 func (c *ValidateToolsMetadataCommand) Init(args []string) error {
-<<<<<<< HEAD
-	err := c.EnvCommandBase.Init()
-	if err != nil {
-=======
 	if err := c.EnvCommandBase.EnsureEnvName(); err != nil {
->>>>>>> db83ecf2
 		return err
 	}
 	if c.providerType != "" {
@@ -143,11 +138,7 @@
 			return err
 		}
 	}
-<<<<<<< HEAD
-	return nil
-=======
 	return cmd.CheckEmpty(args)
->>>>>>> db83ecf2
 }
 
 func (c *ValidateToolsMetadataCommand) Run(context *cmd.Context) error {
