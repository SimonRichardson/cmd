// Copyright 2012, 2013 Canonical Ltd.
// Licensed under the AGPLv3, see LICENCE file for details.

package main

import (
	"os"
	"os/exec"
	"path/filepath"

	gc "launchpad.net/gocheck"

	"launchpad.net/juju-core/agent"
	"launchpad.net/juju-core/environs/config"
	"launchpad.net/juju-core/state"
	coretesting "launchpad.net/juju-core/testing"
	jc "launchpad.net/juju-core/testing/checkers"
	"launchpad.net/juju-core/utils"
	"launchpad.net/juju-core/version"
)

type UpgradeSuite struct {
	commonMachineSuite

	aptCmds          []*exec.Cmd
	machine          *state.Machine
	upgradeToVersion version.Binary
}

var _ = gc.Suite(&UpgradeSuite{})

func fakeRestart() error { return nil }

func (s *UpgradeSuite) SetUpTest(c *gc.C) {
	s.commonMachineSuite.SetUpTest(c)

	// Capture all apt commands.
	s.aptCmds = nil
	aptCmds := s.HookCommandOutput(&utils.AptCommandOutput, nil, nil)
	go func() {
		for cmd := range aptCmds {
			s.aptCmds = append(s.aptCmds, cmd)
		}
	}()

	// As Juju versions increase, update the version to which we are upgrading.
	s.upgradeToVersion = version.Current
	s.upgradeToVersion.Number.Minor++
}

func (s *UpgradeSuite) TestUpgradeStepsStateServer(c *gc.C) {
	s.assertUpgradeSteps(c, state.JobManageEnviron)
	s.assertStateServerUpgrades(c)
}

func (s *UpgradeSuite) TestUpgradeStepsHostMachine(c *gc.C) {
	// We need to first start up a state server that thinks it has already been upgraded.
	ss, _, _ := s.primeAgent(c, s.upgradeToVersion, state.JobManageEnviron)
	a := s.newAgent(c, ss)
	go func() { c.Check(a.Run(nil), gc.IsNil) }()
	defer func() { c.Check(a.Stop(), gc.IsNil) }()
	// Now run the test.
	s.assertUpgradeSteps(c, state.JobHostUnits)
	s.assertHostUpgrades(c)
}

func (s *UpgradeSuite) assertUpgradeSteps(c *gc.C, job state.MachineJob) {
	s.PatchValue(&version.Current, s.upgradeToVersion)
	err := s.State.SetEnvironAgentVersion(s.upgradeToVersion.Number)
	c.Assert(err, gc.IsNil)

	oldVersion := s.upgradeToVersion
	oldVersion.Major = 1
	oldVersion.Minor = 16
	var oldConfig agent.Config
	s.machine, oldConfig, _ = s.primeAgent(c, oldVersion, job)

	a := s.newAgent(c, s.machine)
	go func() { c.Check(a.Run(nil), gc.IsNil) }()
	defer func() { c.Check(a.Stop(), gc.IsNil) }()

	// Wait for upgrade steps to run.
	success := false
	for attempt := coretesting.LongAttempt.Start(); attempt.Next(); {
		conf, err := agent.ReadConf(oldConfig.DataDir(), s.machine.Tag())
		c.Assert(err, gc.IsNil)
		success = conf.UpgradedToVersion() == s.upgradeToVersion.Number
		if success {
			break
		}
	}
	// Upgrade worker has completed ok.
	c.Assert(success, jc.IsTrue)
}

func (s *UpgradeSuite) keyFile() string {
	return filepath.Join(s.DataDir(), "system-identity")
}

func (s *UpgradeSuite) assertCommonUpgrades(c *gc.C) {
	// rsyslog-gnutls should have been installed.
	c.Assert(s.aptCmds, gc.HasLen, 1)
	args := s.aptCmds[0].Args
	c.Assert(len(args), jc.GreaterThan, 1)
	c.Assert(args[0], gc.Equals, "apt-get")
	c.Assert(args[len(args)-1], gc.Equals, "rsyslog-gnutls")
}

func (s *UpgradeSuite) assertStateServerUpgrades(c *gc.C) {
	s.assertCommonUpgrades(c)
	// System SSH key
	c.Assert(s.keyFile(), jc.IsNonEmptyFile)
<<<<<<< HEAD
	// Public bucket config.
	cfg, err := s.State.EnvironConfig()
	c.Assert(err, gc.IsNil)
	allAttrs := cfg.AllAttrs()
	_, ok := allAttrs["public-bucket"]
	c.Assert(ok, jc.IsFalse)
	_, ok = allAttrs["public-bucket-region"]
	c.Assert(ok, jc.IsFalse)
=======
	// Syslog port should have been updated
	cfg, err := s.State.EnvironConfig()
	c.Assert(err, gc.IsNil)
	c.Assert(cfg.SyslogPort(), gc.Equals, config.DefaultSyslogPort)
>>>>>>> 79a71624
}

func (s *UpgradeSuite) assertHostUpgrades(c *gc.C) {
	s.assertCommonUpgrades(c)
	// Lock directory
	lockdir := filepath.Join(s.DataDir(), "locks")
	c.Assert(lockdir, jc.IsDirectory)
	// SSH key file should not be generated for hosts.
	_, err := os.Stat(s.keyFile())
	c.Assert(err, jc.Satisfies, os.IsNotExist)
	// Syslog port should not have been updated
	cfg, err := s.State.EnvironConfig()
	c.Assert(err, gc.IsNil)
	c.Assert(cfg.SyslogPort(), gc.Not(gc.Equals), config.DefaultSyslogPort)
	// Add other checks as needed...
}<|MERGE_RESOLUTION|>--- conflicted
+++ resolved
@@ -110,21 +110,16 @@
 	s.assertCommonUpgrades(c)
 	// System SSH key
 	c.Assert(s.keyFile(), jc.IsNonEmptyFile)
-<<<<<<< HEAD
-	// Public bucket config.
+	// Syslog port should have been updated
 	cfg, err := s.State.EnvironConfig()
 	c.Assert(err, gc.IsNil)
+	c.Assert(cfg.SyslogPort(), gc.Equals, config.DefaultSyslogPort)
+	// Public bucket config should have been deleted.
 	allAttrs := cfg.AllAttrs()
 	_, ok := allAttrs["public-bucket"]
 	c.Assert(ok, jc.IsFalse)
 	_, ok = allAttrs["public-bucket-region"]
 	c.Assert(ok, jc.IsFalse)
-=======
-	// Syslog port should have been updated
-	cfg, err := s.State.EnvironConfig()
-	c.Assert(err, gc.IsNil)
-	c.Assert(cfg.SyslogPort(), gc.Equals, config.DefaultSyslogPort)
->>>>>>> 79a71624
 }
 
 func (s *UpgradeSuite) assertHostUpgrades(c *gc.C) {
